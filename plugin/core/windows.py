--- conflicted
+++ resolved
@@ -21,12 +21,9 @@
 from .workspace import get_workspace_folders
 from .workspace import ProjectFolders
 from .workspace import sorted_workspace_folders
-<<<<<<< HEAD
+from weakref import ref
+from weakref import WeakValueDictionary
 import sublime
-=======
-from weakref import WeakValueDictionary
-from weakref import ref
->>>>>>> 41080bfd
 import threading
 
 
